import sys, os, time
from pathlib import Path
from typing import Optional, Dict, Any
from config.ChallengeConfig import ChallengeConfig
from challenge_utils.ScriptBuilder import ScriptBuilder

def main():
    author = "Your Name"
    repo_dir = Path(__file__).parent       # root of your challenge repo
    challenge_dir = repo_dir / "test"
    config_file = "test_config.json"         # your config file name

    builder = ScriptBuilder(author, challenge_dir, config_file)

    # Example: create a Python script for problem 7
    filepath = builder.create_files(
<<<<<<< HEAD
        prob_no=5,
        language="js",
=======
        prob_no=2,
        language="c",
>>>>>>> e6a673d5
        txt_files=1,
        )
    # print(f"Script created at: {filepath}")

if __name__ == "__main__":
    main()
<|MERGE_RESOLUTION|>--- conflicted
+++ resolved
@@ -14,13 +14,8 @@
 
     # Example: create a Python script for problem 7
     filepath = builder.create_files(
-<<<<<<< HEAD
-        prob_no=5,
-        language="js",
-=======
         prob_no=2,
         language="c",
->>>>>>> e6a673d5
         txt_files=1,
         )
     # print(f"Script created at: {filepath}")
